*.png

Single-Layer/

wandb/

trained_projection_stage1/

__pycache__/

log*

test.py

CheXagent.py

images/

Stage2/trained_vqa_stage2/

<<<<<<< HEAD
*.txt

*.json

*.csv
=======
Multicore-TSNE/
>>>>>>> c2d7198a
<|MERGE_RESOLUTION|>--- conflicted
+++ resolved
@@ -18,12 +18,10 @@
 
 Stage2/trained_vqa_stage2/
 
-<<<<<<< HEAD
 *.txt
 
 *.json
 
 *.csv
-=======
-Multicore-TSNE/
->>>>>>> c2d7198a
+
+Multicore-TSNE/